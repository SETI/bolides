import requests

from . import API_ENDPOINT_EVENT

import simplekml
import numpy as np


class Bolide():

    def __init__(self, eventid):
        self.eventid = eventid
        self.json = self._load_json(eventid)['data'][0]

    def _load_json(self, eventid):
        url = f"{API_ENDPOINT_EVENT}/{eventid}"
        r = requests.get(url)
        return r.json()
    
    @property
    def latitude(self):
        return self.json['latitude']

    @property
    def longitude(self):
        return self.json['longitude']

    @property
    def datetime(self):
        return self.json['datetime']

    @property
    def attachments(self):
        return self.json['attachments']

    @property
    def geodata(self):
        return [self.json['attachments'][idx]['geoData']
                for idx in range(len(self.json['attachments']))]

    @property
    def longitudes(self):
        return [
                    [x['location']['coordinates'][0]
                    for x in self.geodata[idx]]
                for idx in range(len(self.geodata))]

    @property
    def latitudes(self):
        return [
                    [x['location']['coordinates'][1]
                    for x in self.geodata[idx]]
                for idx in range(len(self.geodata))]

    @property
    def times(self):
        return [[x['time'] for x in self.geodata[idx]]
                for idx in range(len(self.geodata))]

    @property
    def energies(self):
<<<<<<< HEAD
        return [[x['energy'] for x in self.geodata[idx]]
                for idx in range(len(self.geodata))]
=======
        return [
                    [x['energy']
                    for x in self.geodata[idx]]
                for idx in range(len(self.geodata))]

    
    def save_kml(self, file_name = ''):

        data_count = len(self.latitudes)
        alts = np.linspace(80e3,30e3,data_count)
        lats = self.longitudes[0]
        lons = self.latitudes[0]
        
        if not file_name:
            file_name = './kml_file.kml'
        
        kml = simplekml.Kml()
        
        for n, point in enumerate(zip(lons, lats, alts)):
            pnt = kml.newpoint(coords=[point])
            pnt.style.iconstyle.icon.href = 'http://maps.google.com/mapfiles/kml/shapes/placemark_circle.png'
            pnt.style.iconstyle.color = simplekml.Color.blue
            pnt.style.iconstyle.scale = 1.5
            pnt.altitudemode = simplekml.AltitudeMode.relativetoground
        
        kml.save(file_name)
>>>>>>> eeae39b0
<|MERGE_RESOLUTION|>--- conflicted
+++ resolved
@@ -59,15 +59,8 @@
 
     @property
     def energies(self):
-<<<<<<< HEAD
         return [[x['energy'] for x in self.geodata[idx]]
                 for idx in range(len(self.geodata))]
-=======
-        return [
-                    [x['energy']
-                    for x in self.geodata[idx]]
-                for idx in range(len(self.geodata))]
-
     
     def save_kml(self, file_name = ''):
 
@@ -88,5 +81,4 @@
             pnt.style.iconstyle.scale = 1.5
             pnt.altitudemode = simplekml.AltitudeMode.relativetoground
         
-        kml.save(file_name)
->>>>>>> eeae39b0
+        kml.save(file_name)